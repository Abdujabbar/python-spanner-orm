# python3
# Copyright 2019 Google LLC
#
# Licensed under the Apache License, Version 2.0 (the "License");
# you may not use this file except in compliance with the License.
# You may obtain a copy of the License at
#
#     https://www.apache.org/licenses/LICENSE-2.0
#
# Unless required by applicable law or agreed to in writing, software
# distributed under the License is distributed on an "AS IS" BASIS,
# WITHOUT WARRANTIES OR CONDITIONS OF ANY KIND, either express or implied.
# See the License for the specific language governing permissions and
# limitations under the License.
"""spanner_orm setup file."""
from setuptools import setup
setup(
    name='spanner-orm',
    version='0.1.10',
    description='Basic ORM for Spanner',
    maintainer='Derek Brandao',
    maintainer_email='dbrandao@google.com',
    url='https://github.com/google/python-spanner-orm',
    packages=['spanner_orm', 'spanner_orm.admin'],
    include_package_data=True,
    python_requires='~=3.7',
<<<<<<< HEAD
    install_requires=['google-cloud-spanner >= 1.6, <2.0.0dev'],
    tests_require=['absl-py', 'google-api-core', 'portpicker'],
=======
    install_requires=['google-cloud-spanner >= 1.6, <2.0.0dev', 'frozendict'],
    tests_require=['absl-py', 'portpicker'],
>>>>>>> 03171491
    entry_points={
        'console_scripts': ['spanner-orm = spanner_orm.admin.scripts:main']
    })<|MERGE_RESOLUTION|>--- conflicted
+++ resolved
@@ -24,13 +24,8 @@
     packages=['spanner_orm', 'spanner_orm.admin'],
     include_package_data=True,
     python_requires='~=3.7',
-<<<<<<< HEAD
-    install_requires=['google-cloud-spanner >= 1.6, <2.0.0dev'],
+    install_requires=['google-cloud-spanner >= 1.6, <2.0.0dev', 'frozendict'],
     tests_require=['absl-py', 'google-api-core', 'portpicker'],
-=======
-    install_requires=['google-cloud-spanner >= 1.6, <2.0.0dev', 'frozendict'],
-    tests_require=['absl-py', 'portpicker'],
->>>>>>> 03171491
     entry_points={
         'console_scripts': ['spanner-orm = spanner_orm.admin.scripts:main']
     })